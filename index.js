/*
 * Copyright 2017 Google Inc.
 *
 * Licensed under the Apache License, Version 2.0 (the "License");
 * you may not use this file except in compliance with the License.
 * You may obtain a copy of the License at
 *
 *     http://www.apache.org/licenses/LICENSE-2.0
 *
 * Unless required by applicable law or agreed to in writing, software
 * distributed under the License is distributed on an "AS IS" BASIS,
 * WITHOUT WARRANTIES OR CONDITIONS OF ANY KIND, either express or implied.
 * See the License for the specific language governing permissions and
 * limitations under the License.
 */

const WARN_LINES = 15;
const WARN_LINE_LENGTH = 80;

const $editor = $('#editor');
const $output = $('#output');

let config = {
  code: localStorage.highlighterCode || '',
  theme: localStorage.highlighterTheme || 'light',
  lang: localStorage.highlighterLang || '--',
  typeSize: Number(localStorage.highlighterTypeSize || '40')
};

setupEditorToolbar();
setupEditor();
setupOutputToolbar();
setupOutputArea();
updateOutputArea();

function setupEditor() {
  let editor = ace.edit($editor.get(0));
  editor.$blockScrolling = Infinity;
  editor.setValue(config.code, -1);
  editor.setTheme('ace/theme/chrome');
  editor.getSession().setMode('ace/mode/text');
  editor.on('change', () => {
    localStorage.highlighterCode = config.code = editor.getValue();
    updateOutputArea();
  });
}

function setupOutputArea() {
  // select all on click
  $output.click(() => {
    var selection = window.getSelection();
    var range = document.createRange();
    range.selectNodeContents($output.find('pre').get(0));
    selection.removeAllRanges();
    selection.addRange(range);
  });

  // re-layout on window resize
  $(window).on('resize', () => updateOutputArea());
}

function setupEditorToolbar() {
  let $theme = $('#theme');
  let $lang = $('#lang');

  $theme
      .val(config.theme)
      .on('input', () => {
        localStorage.highlighterTheme = config.theme = $theme.val();
        updateOutputArea();
      });

  $lang
      .val(config.lang)
      .on('input', () => {
        localStorage.highlighterLang = config.lang = $lang.val();
        updateOutputArea();
      });
}

function setupOutputToolbar() {
  let $typeSize = $('#type-size');

  let setTypeSize_ = size => {
    if ($typeSize.val() != String(size)) {
      $typeSize.val(size);
    }
    config.typeSize = size;
    localStorage.highlighterTypeSize = String(config.typeSize);
    updateOutputArea();
  };

  $typeSize
      .val(config.typeSize)
      .on('input', () => setTypeSize_(parseInt($typeSize.val(), 10)))
      .on('keydown', ev => {
        if (!ev.shiftKey) {
          if (ev.keyCode == 38 || ev.keyCode == 40) {
            setTypeSize_(parseInt($typeSize.val(), 10) + (ev.keyCode == 38 ? 1 : -1));
            ev.preventDefault();
          }
        }
      });
}



function updateOutputArea() {
  let $messages = $('.edit-area .messages');
  $messages.empty();

  $output.empty();

  // set theme
  $(document.body).attr('data-theme', config.theme);

  // build pre element
  let $pre = $('<pre>')
      .addClass('prettyprint')
      .css({
        'font-size': `${config.typeSize}px`,
        'line-height': `${config.typeSize * 1.5}px`,
<<<<<<< HEAD
        'background' : 'transparent'
=======
        'background': 'transparent'
>>>>>>> e0dcad47
      })
      .text(cleanupCode(config.code))
      .appendTo($output);
  if (config.lang != '--') {
    $pre.addClass(`lang-${config.lang}`);
  }

  prettyPrint();

  // find width by measuring the longest line
  let preWidth = Math.max(1, measureNaturalPreWidth($pre));
  let preHeight = Math.max(1, $pre.outerHeight());

  // center and scale the pre in the output area
  let scale = Math.min(1, Math.min(
      $output.width() / preWidth,
      $output.height() / preHeight));
  $pre.css({
    width: preWidth,
    transform: `translate(-50%, -50%) scale(${scale})`
  });

  // show messages
  let messages = [];

  if ((config.code.match(/\n/g) || []).length >= WARN_LINES) {
    messages.push({
      type: 'warning',
      message:
        `More than ${WARN_LINES} lines of code will be hard to read in a
        slide presentation.`
    });
  }

  let lines = config.code.split('\n') || [];

  for (let i = 0; i < lines.length; i++) {
    if (lines[i].length > WARN_LINE_LENGTH) {
      messages.push({
        type: 'warning',
        message:
          `Line ${(i + 1)} has more than ${WARN_LINE_LENGTH} characters!`
      });
      break;
    }
  }

  messages.forEach(({type, message}) =>
      $('<div>')
          .addClass(`message message-${type}`)
          .text(message)
          .appendTo($messages));
}


function cleanupCode(code) {
  // Tabs to 4 spaces
  code = code.replace(/\t/g, '    ');

  // Remove trailing whitespace
  code = code.replace(/ +\n/g, '\n');

  // Remove common indent
  let commonIndent = -1;
  let lines = code.split('\n');
  lines.forEach(line => {
    if (!$.trim(line)) {
      return;
    }

    let indent = line.match(/^\s*/)[0].length;
    if (indent < commonIndent || commonIndent == -1) {
      commonIndent = indent;
    }
  });

  if (commonIndent > 0) {
    code = code
        .split('\n')
        .map(line => line.substring(commonIndent))
        .join('\n');
  }

  return code;
}


function measureNaturalPreWidth(pre) {
  // compute the natural width of a monospace <pre> by computing
  // the length of its longest line
  let $pre = $(pre);
  let longestLine = $pre.text()
      .split('\n')
      .reduce((longest, line) => (longest.length > line.length) ? longest : line, '');

  let $preClone = $pre
      .clone()
      .css({
        position: 'fixed',
        left: -10000,
        top: 0,
        display: 'inline-block',
        width: 'auto',
        height: 'auto',
      })
      .text(longestLine)
      .appendTo(document.body);

  let naturalWidth = $preClone.width();
  $preClone.remove();
  return naturalWidth;
}<|MERGE_RESOLUTION|>--- conflicted
+++ resolved
@@ -120,11 +120,7 @@
       .css({
         'font-size': `${config.typeSize}px`,
         'line-height': `${config.typeSize * 1.5}px`,
-<<<<<<< HEAD
-        'background' : 'transparent'
-=======
         'background': 'transparent'
->>>>>>> e0dcad47
       })
       .text(cleanupCode(config.code))
       .appendTo($output);
